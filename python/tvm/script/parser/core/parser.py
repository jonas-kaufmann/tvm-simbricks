--- conflicted
+++ resolved
@@ -493,7 +493,6 @@
             The doc FunctionDef node.
         """
         token = self.get_dispatch_token(node)
-<<<<<<< HEAD
         func = dispatch.get(token=token, type_name="FunctionDef", default=None)
         if func is None:
             self.report_error(node, "The parser does not understand the decorator")
@@ -505,26 +504,6 @@
         token = self.get_dispatch_token(node)
         with self.with_dispatch_token(token):
             return _dispatch(self, "tvm_declare_function")(self, node)
-=======
-        current_token = self.dispatch_tokens[-1]
-        func = dispatch.get(token=token, type_name="FunctionDef", default=None)
-        if func is None:
-            self.report_error(node, "The parser does not understand the decorator")
-        pre_func = dispatch.get(
-            token=current_token, type_name="pre_token_switch", default=_do_nothing
-        )
-        post_func = dispatch.get(
-            token=current_token, type_name="post_token_switch", default=_do_nothing
-        )
-        pre_func(self, node)
-        _dispatch_wrapper(func)(self, node)
-        post_func(self, node)
-
-    def visit_tvm_declare_function(self, node: doc.FunctionDef) -> None:
-        token = self.get_dispatch_token(node)
-        with self.with_dispatch_token(token):
-            _dispatch(self, "tvm_declare_function")(self, node)
->>>>>>> 606e2b73
 
     def visit_ClassDef(self, node: doc.ClassDef) -> Any:  # pylint: disable=invalid-name
         """The general class definition visiting method.
