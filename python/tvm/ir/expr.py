# Licensed to the Apache Software Foundation (ASF) under one
# or more contributor license agreements.  See the NOTICE file
# distributed with this work for additional information
# regarding copyright ownership.  The ASF licenses this file
# to you under the Apache License, Version 2.0 (the
# "License"); you may not use this file except in compliance
# with the License.  You may obtain a copy of the License at
#
#   http://www.apache.org/licenses/LICENSE-2.0
#
# Unless required by applicable law or agreed to in writing,
# software distributed under the License is distributed on an
# "AS IS" BASIS, WITHOUT WARRANTIES OR CONDITIONS OF ANY
# KIND, either express or implied.  See the License for the
# specific language governing permissions and limitations
# under the License.
"""Common expressions data structures in the IR."""
from numbers import Number

import tvm._ffi

from ..runtime import Scriptable, const, convert
from . import _ffi_api
from .base import Node


class BaseExpr(Node):
    """Base class of all the expressions."""


class PrimExpr(BaseExpr):
    """Base class of all primitive expressions.

    PrimExpr is used in the low-level code
    optimizations and integer analysis.
    """


class RelayExpr(BaseExpr):
    """Base class of all non-primitive expressions."""

    @property
    def checked_type(self):
        """Get the checked type of tvm.relay.Expr.

        Returns
        -------
        checked_type : tvm.relay.Type
            The checked type.
        """
        ret = self._checked_type_
        if ret is None:
            raise ValueError("The type checker has not populated" " the checked_type for this node")
        return ret

    @property
    def struct_info(self) -> "tvm.relax.StructInfo":
        """Get the struct info field

        Returns
        -------
        struct_info : tvm.relax.StructInfo
            The struct info if available.
        """
        return _ffi_api.ExprStructInfo(self)


@tvm._ffi.register_object("GlobalVar")
class GlobalVar(RelayExpr):
    """A global variable in the IR.

    GlobalVar is used to refer to the global functions
    stored in the IRModule.

    Parameters
    ----------
    name_hint: str
        The name of the variable.
    """

    def __init__(self, name_hint, type_annot=None):
        self.__init_handle_by_constructor__(_ffi_api.GlobalVar, name_hint, type_annot)

    def __call__(self, *args):
        """Call the global variable.

        Parameters
        ----------
        args: List[RelayExpr]
            The arguments to the call.

        Returns
        -------
        call: BaseExpr
            A call taking the variable as a function.
        """
        # pylint: disable=import-outside-toplevel

        # TODO(@relax-team): replace with Relax base class after it's introduced
        if all(isinstance(x, RelayExpr) for x in args):
            if all(is_relax_expr(x) for x in args):
                from tvm import relax

                return relax.Call(self, args)
            else:
                from tvm import relay

<<<<<<< HEAD
                return relay.Call(self, args)
=======
            return relay.Call(self, args)
        elif all(isinstance(x, (Number, PrimExpr)) for x in args):
            return tvm.tir.call_tir(self, *args)

>>>>>>> f4a7eaeb
        arg_types = [type(x) for x in args]
        raise RuntimeError(
            "Do not know how to handle GlobalVar.__call__ for types {}".format(arg_types)
        )

    def astext(self, show_meta_data=True, annotate=None):
        """Get the text format of the expression.

        Parameters
        ----------
        show_meta_data : bool
            Whether to include meta data section in the text
            if there is meta data.

        annotate: Optional[Object->str]
            Optionally annotate function to provide additional
            information in the comment block.

        Returns
        -------
        text : str
            The text format of the expression.

        Notes
        -----
        The meta data section is necessary to fully parse the text format.
        However, it can contain dumps that are big (e.g constant weights),
        so it can be helpful to skip printing the meta data section.
        """
        from tvm.relay import astext  # pylint: disable=import-outside-toplevel

        return astext(self, show_meta_data, annotate)


@tvm._ffi.register_object
class Range(Node, Scriptable):
    """Represent a range in TVM.

    You do not need to create a Range explicitly.
    Python lists and tuples will be converted automatically to a Range in API functions.

    Parameters
    ----------
    begin : PrimExpr
        The begin value of the range when end is None.
        Otherwise it is the length of the range.

    end : Optional[PrimExpr]
        The end value of the range.

    span : Optional[Span]
        The location of this itervar in the source code.

    Note
    ----
    The constructor creates the range `[begin, end)`
    if the end argument is not None. Otherwise, it creates `[0, begin)`.
    """

    def __init__(self, begin, end=None, span=None):
        if end is None:
            end = convert(begin)
            begin = const(0, dtype=end.dtype, span=span)
        self.__init_handle_by_constructor__(_ffi_api.Range, begin, end, span)

    @staticmethod
    def from_min_extent(min_value, extent, span=None):
        """Construct a Range by min and extent.

        This constructs a range in [min_value, min_value + extent)

        Parameters
        ----------
        min_value : PrimExpr
            The minimum value of the range.

        extent : PrimExpr
            The extent of the range.

        span : Optional[Span]
            The location of this itervar in the source code.

        Returns
        -------
        rng : Range
            The constructed range.
        """
        return _ffi_api.Range_from_min_extent(min_value, extent, span)


# TODO(@relax-team): remove when we have a RelaxExpr base class
def is_relax_expr(expr: RelayExpr) -> bool:
    """check if a RelayExpr is a Relax expresssion.

    Parameters
    ----------
    expr : RelayExpr
        The expression to check.

    Returns
    -------
    res : bool
        If the expression is Relax expression, return True; otherwise return False.
    """
    from tvm import relax  # pylint: disable=import-outside-toplevel

    if isinstance(
        expr,
        (
            relax.Call,
            relax.Constant,
            relax.Tuple,
            relax.TupleGetItem,
            relax.If,
            relax.Var,
            relax.DataflowVar,
            relax.ShapeExpr,
            relax.SeqExpr,
            relax.Function,
            relax.ExternFunc,
            relax.PrimValue,
            relax.StringImm,
            relax.DataTypeImm,
        ),
    ):
        return True
    return False<|MERGE_RESOLUTION|>--- conflicted
+++ resolved
@@ -105,14 +105,11 @@
             else:
                 from tvm import relay
 
-<<<<<<< HEAD
                 return relay.Call(self, args)
-=======
-            return relay.Call(self, args)
+
         elif all(isinstance(x, (Number, PrimExpr)) for x in args):
             return tvm.tir.call_tir(self, *args)
 
->>>>>>> f4a7eaeb
         arg_types = [type(x) for x in args]
         raise RuntimeError(
             "Do not know how to handle GlobalVar.__call__ for types {}".format(arg_types)
