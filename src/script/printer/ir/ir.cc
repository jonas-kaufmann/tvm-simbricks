--- conflicted
+++ resolved
@@ -64,16 +64,12 @@
       std::sort(functions.begin(), functions.end());
       With<IRFrame> f(d);
       (*f)->AddDispatchToken(d, "ir");
-<<<<<<< HEAD
       IdDoc module_doc = d->Define(mod, f(), GetBindingName(d).value_or("Module"));
-=======
->>>>>>> 606e2b73
       if (mod->attrs.defined() && !mod->attrs->dict.empty()) {
         (*f)->stmts.push_back(
             ExprStmtDoc(IR(d, "module_attrs")  //
                             ->Call({d->AsDoc<ExprDoc>(mod->attrs, p->Attr("attrs"))})));
       }
-<<<<<<< HEAD
       if (mod->global_infos.defined() && !mod->global_infos.empty()) {
         (*f)->stmts.push_back(ExprStmtDoc(
             IR(d, "module_global_infos")  //
@@ -88,8 +84,6 @@
         });
       }
       // Print functions
-=======
->>>>>>> 606e2b73
       for (const auto& entry : functions) {
         const GlobalVar& gv = entry.gv;
         const BaseFunc& func = entry.func;
